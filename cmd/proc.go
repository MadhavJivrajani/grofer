--- conflicted
+++ resolved
@@ -108,12 +108,8 @@
 
 func init() {
 	rootCmd.AddCommand(procCmd)
-<<<<<<< HEAD
-	procCmd.Flags().Int32P(
-=======
 
 	procCmd.Flags().Uint64P(
->>>>>>> 0bcf99ee
 		"refresh",
 		"r",
 		defaultProcRefreshRate,
