/*
Copyright © 2020 The PES Open Source Team pesos@pes.edu

Licensed under the Apache License, Version 2.0 (the "License");
you may not use this file except in compliance with the License.
You may obtain a copy of the License at

    http://www.apache.org/licenses/LICENSE-2.0

Unless required by applicable law or agreed to in writing, software
distributed under the License is distributed on an "AS IS" BASIS,
WITHOUT WARRANTIES OR CONDITIONS OF ANY KIND, either express or implied.
See the License for the specific language governing permissions and
limitations under the License.
*/
package cmd

import (
	"fmt"
	"os"
	"sync"

	proc "github.com/shirou/gopsutil/process"
	"github.com/spf13/cobra"

	procGraph "github.com/pesos/grofer/src/display/process"
	"github.com/pesos/grofer/src/process"
	"github.com/pesos/grofer/src/utils"
)

const (
	defaultProcRefreshRate = 3000
	defaultProcPid         = -1
)

// procCmd represents the proc command
var procCmd = &cobra.Command{
	Use:   "proc",
	Short: "proc command is used to get per-process information",
	Long: `proc command is used to get information about each running process in the system.

Syntax:
  grofer proc

To get information about a particular process whose PID is known the -p or --pid flag can be used.

Syntax:
  grofer proc -p [PID]`,
	Aliases: []string{"process", "processess"},
	RunE: func(cmd *cobra.Command, args []string) error {
		if len(args) > 0 {
			return fmt.Errorf("the proc command should have no arguments, see grofer proc --help for further info")
		}

		pid, _ := cmd.Flags().GetInt32("pid")
		procRefreshRate, _ := cmd.Flags().GetInt32("refresh")

		if procRefreshRate < 1000 {
			return fmt.Errorf("invalid refresh rate: minimum refresh rate is 1000(ms)")
		}

		var wg sync.WaitGroup

		if pid != defaultProcPid {
			endChannel := make(chan os.Signal, 1)
			dataChannel := make(chan *process.Process, 1)

			wg.Add(2)

			proc, err := process.NewProcess(pid)
			if err != nil {
				utils.ErrorMsg()
				return fmt.Errorf("invalid pid")
			}

			go process.Serve(proc, dataChannel, endChannel, int32(4*procRefreshRate/5), &wg)
			go procGraph.ProcVisuals(endChannel, dataChannel, procRefreshRate, &wg)
			wg.Wait()
		} else {
			dataChannel := make(chan []*proc.Process, 1)
			endChannel := make(chan os.Signal, 1)

			wg.Add(2)

			go process.ServeProcs(dataChannel, endChannel, int32(4*procRefreshRate/5), &wg)
			go procGraph.AllProcVisuals(dataChannel, endChannel, procRefreshRate, &wg)
			wg.Wait()
		}

		return nil
	},
}

func init() {
	rootCmd.AddCommand(procCmd)

<<<<<<< HEAD
	procCmd.Flags().Int32P("refresh", "r", DefaultProcRefreshRate, "Process information UI refreshes rate in milliseconds greater than 1000")
	procCmd.Flags().Int32P("pid", "p", -1, "specify pid of process")
=======
	procCmd.Flags().Int32P(
		"refresh",
		"r",
		defaultProcRefreshRate,
		"Process information UI refreshes rate in milliseconds greater than 1000",
	)

	procCmd.Flags().Int32P(
		"pid",
		"p",
		defaultProcPid,
		"specify pid of process",
	)
>>>>>>> d14d2fc9
}<|MERGE_RESOLUTION|>--- conflicted
+++ resolved
@@ -93,11 +93,6 @@
 
 func init() {
 	rootCmd.AddCommand(procCmd)
-
-<<<<<<< HEAD
-	procCmd.Flags().Int32P("refresh", "r", DefaultProcRefreshRate, "Process information UI refreshes rate in milliseconds greater than 1000")
-	procCmd.Flags().Int32P("pid", "p", -1, "specify pid of process")
-=======
 	procCmd.Flags().Int32P(
 		"refresh",
 		"r",
@@ -111,5 +106,4 @@
 		defaultProcPid,
 		"specify pid of process",
 	)
->>>>>>> d14d2fc9
 }