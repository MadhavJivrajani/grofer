--- conflicted
+++ resolved
@@ -20,29 +20,8 @@
 	}
 	defer ui.Close()
 
-<<<<<<< HEAD
-	table := widgets.NewTable()
-	table.TextStyle = ui.NewStyle(ui.ColorWhite)
-	table.TextAlignment = ui.AlignCenter
-	table.RowSeparator = false
-	table.SetRect(35, 24, 80, 30)
-	table.Title = " Disk "
-
-=======
-	// sinData := func() [][]float64 {
-	// 	n := 220
-	// 	data := make([][]float64, 2)
-	// 	data[0] = make([]float64, n)
-	// 	data[1] = make([]float64, n)
-	// 	for i := 0; i < n; i++ {
-	// 		data[0][i] = 1 + math.Sin(float64(i)/5)
-	// 		data[1][i] = 1 + math.Cos(float64(i)/5)
-	// 	}
-	// 	return data
-	// }()
-
+	
 	// Bar chart for Memory
->>>>>>> 41a9a82f
 	bc := widgets.NewBarChart()
 	bc.Labels = []string{"Total", "Available", "Used"}
 	bc.Title = " Memory (RAM) "
@@ -52,50 +31,19 @@
 	bc.LabelStyles = []ui.Style{ui.NewStyle(ui.ColorBlue)}
 	bc.NumStyles = []ui.Style{ui.NewStyle(ui.ColorYellow)}
 
-<<<<<<< HEAD
-	type gaugeMap map[int]*widgets.Gauge
-	type netStatMap map[int]*widgets.Sparkline
-=======
 	// Table for Disk Usage
 	table := widgets.NewTable()
 	table.TextStyle = ui.NewStyle(ui.ColorWhite)
 	table.TextAlignment = ui.AlignCenter
 	table.RowSeparator = false
-	table.SetRect(35, 19, 80, 24)
+	table.SetRect(35, 24, 80, 29)
 	table.Title = " Disk "
-
-	// sp := widgets.NewPlot()
-	// sp.Title = " Network Usage "
-	// sp.Marker = widgets.MarkerDot
-	// sp.Data = make([][]float64, 2)
-	// sp.Data[0] = make([]float64, 40)
-	// sp.Data[1] = make([]float64, 40)
-	// sp.SetRect(35, 10, 80, 19)
-	// sp.AxesColor = ui.ColorWhite
-	// sp.LineColors[0] = ui.ColorCyan
-	// sp.PlotType = widgets.ScatterPlot
-
-	// Spark Lines for Network stats
-	sl1 := widgets.NewSparkline()
-	sl1.Title = "Bytes Sent"
-	sl1.LineColor = ui.ColorRed
-
-	sl2 := widgets.NewSparkline()
-	sl2.Title = "Bytes Received"
-	sl2.LineColor = ui.ColorMagenta
->>>>>>> 41a9a82f
 
 	ipData := make([]float64, 40)
 	opData := make([]float64, 40)
 
-<<<<<<< HEAD
-	var prevIp float64 = 0
-	var prevOp float64 = 0
-
-=======
 	// Gauges for CPU core usage
 	type gaugeMap map[int]*widgets.Gauge
->>>>>>> 41a9a82f
 	gMap := make(gaugeMap)
 
 	pause := func() {
@@ -139,18 +87,14 @@
 		case data := <-netChannel: // Update network stats & render dual sparkline
 			if run {
 				for _, value := range data {
-					// sp.Data[0] = append(sp.Data[0], value[0])
-					// sp.Data[0] = sp.Data[0][1:]
 
 					ipData = append(ipData, value[0])
 					ipData = ipData[1:]
 
-					// sp.Data[1] = append(sp.Data[1], value[1])
-					// sp.Data[1] = sp.Data[1][1:]
 					opData = append(opData, value[1])
 					opData = opData[1:]
 				}
-<<<<<<< HEAD
+
 				slg1 := widgets.NewPlot()
 				slg2 := widgets.NewPlot()
 
@@ -172,17 +116,8 @@
 
 				ui.Render(slg1)
 				ui.Render(slg2)
-=======
 
-				sl1.Data = ipData
-				sl2.Data = opData
-				slg1 := widgets.NewSparklineGroup(sl1, sl2)
-				slg1.Title = " Network "
-				slg1.SetRect(35, 10, 80, 19)
-				ui.Render(slg1)
 
-				// ui.Render(sp)
->>>>>>> 41a9a82f
 			}
 
 		case cpu_data := <-cpuChannel: // Update Gauge map with newer values
