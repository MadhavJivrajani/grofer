--- conflicted
+++ resolved
@@ -32,10 +32,6 @@
 				log.Fatal(err)
 			}
 
-<<<<<<< HEAD
-			PrintCPURates(cpuUsageRates, cpuChannel)
-			PrintMemRates(memoryStat, dataChannel)
-=======
 			partitions, err := disk.Partitions(false)
 			if err != nil {
 				log.Fatal(err)
@@ -51,7 +47,6 @@
 			go PrintMemRates(memoryStat, memChannel)
 			go PrintDiskRates(partitions, diskChannel)
 			PrintNetRates(netIO, netChannel)
->>>>>>> fed06fcb
 		}
 	}
 }